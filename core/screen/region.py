--- conflicted
+++ resolved
@@ -4,11 +4,7 @@
 
 
 from core.errors import FindError
-<<<<<<< HEAD
-from core.finder.finder import check, find, find_all, exists, highlight
-=======
-from core.finder.finder import wait, find, find_all, exists, highlight, wait_vanish
->>>>>>> 97a49192
+from core.finder.finder import verify, find, find_all, exists, highlight, wait_vanish
 from core.helpers.location import Location
 from core.helpers.rectangle import Rectangle
 from core.mouse.mouse import move, press, release, click, right_click, double_click, drag_drop
@@ -97,7 +93,7 @@
         :param timeout: Number as maximum waiting time in seconds.
         :return: True or FineError Exception.
         """
-        return check(ps, timeout, self._area)
+        return verify(ps, timeout, self._area)
 
     def wait_vanish(self, ps=None, timeout=None) -> bool or FindError:
         """Wait for a Pattern or image to disappear.
