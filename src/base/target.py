# This Source Code Form is subject to the terms of the Mozilla Public
# License, v. 2.0. If a copy of the MPL was not distributed with this file,
# You can obtain one at http://mozilla.org/MPL/2.0/.

from argparse import Namespace
import argparse
import logging
import os
import shutil
import time

import pytest

from src.core.api.os_helpers import OSHelper
from src.core.util.arg_parser import get_core_args, set_core_arg
from src.core.util.json_utils import update_run_index, create_run_log
from src.core.util.run_report import create_footer
from src.core.util.test_assert import create_result_object
from src.email_report.email_client import submit_email_report

core_args = get_core_args()
target_args = None
logger = logging.getLogger(__name__)


class BaseTarget:
    completed_tests = []
    values = {}

    def __init__(self):
        self.args = self.get_target_args()
        self.target_name = 'Default target'
        self.cc_settings = [
            {'name': 'locale', 'type': 'list', 'label': 'Locale', 'value': OSHelper.LOCALES, 'default': 'en-US'},
            {'name': 'mouse', 'type': 'list', 'label': 'Mouse speed', 'value': ['0.0', '0.5', '1.0', '2.0'],
             'default': '0.5'},
            {'name': 'highlight', 'type': 'checkbox', 'label': 'Debug using highlighting'},
            {'name': 'override', 'type': 'checkbox', 'label': 'Run disabled tests'}
        ]
        self.clean_run = True

    def get_target_args(self):
        parser = argparse.ArgumentParser(description='Target-specific arguments', prog='iris')
        return parser.parse_known_args()[0]

    def update_settings(self, response):
        self.cc_settings = response
        global core_args
        core_arg_dict = vars(core_args)
        target_arg_dict = vars(self.args)

        for arg in response:
            if arg in core_arg_dict:
                set_core_arg(arg, response[arg])
            if arg in target_arg_dict:
                self.set_target_arg(arg, response[arg])

    def set_target_arg(self, arg, value):
        logger.info('Setting %s to %s' % (arg, value))
        arg_dict = vars(self.args)
        arg_dict[arg] = value
        self.args = Namespace(**arg_dict)

    def pytest_sessionstart(self, session):
        """Called after the 'Session' object has been created and before performing test collection.

        :param _pytest.main.Session session: the pytest session object.
        """
        self.start_time = time.time()
        logger.info('\n' + 'Test session {} started'.format(session.name).center(shutil.get_terminal_size().columns, '-'))

        core_settings_list = []
        for arg in vars(core_args):
            core_settings_list.append('{}: {}'.format(arg, getattr(core_args, arg)))
        logger.info('\nIris settings:\n' + ', '.join(core_settings_list))

        target_settings_list = []

        for arg in vars(self.args):
            target_settings_list.append('{}: {}'.format(arg, getattr(self.args, arg)))
        logger.info(('\n{} settings:\n' +
                     ', '.join(target_settings_list)).format(str(core_args.target).capitalize()))
        update_run_index(self, False)

    def pytest_sessionfinish(self, session):
        """ called after whole test run finished, right before returning the exit status to the system.

        :param _pytest.main.Session session: the pytest session object.
        :param int exitstatus: the status which pytest will return to the system.
        """
        self.end_time = time.time()

        update_run_index(self, True)
        footer = create_footer(self)
        result = footer.print_report_footer()
        create_run_log(self)

        logger.info('\n' + 'Test session {} complete'.format(session.name).center(shutil.get_terminal_size().columns, '-'))

        if core_args.email:
            try:
                submit_email_report(self, result)
            except SyntaxError:
                logger.error('Problem with email report - check config file for correct values.')

    def pytest_runtest_setup(self, item):
        os.environ['CURRENT_TEST'] = str(item.__dict__.get('fspath'))

    def pytest_runtest_teardown(self, item):
        pass

    def pytest_runtestloop(self, session):
        pass

    def pytest_runtest_logstart(self, nodeid, location):
        pass

    def pytest_runtest_call(self, item):
        pass

    def pytest_runtest_logfinish(self, nodeid, location):
        pass

    @pytest.fixture
    def option(self, pytestconfig):
        """
        fixture for ovewriting values in pytest.ini file

        :return: Option Object
        """

        new_value = {}

        class Options:
            @staticmethod
            def get(name):
                return new_value.get(name, pytestconfig.getini(name))

        return Options()

    @pytest.hookimpl(tryfirst=True)
    def pytest_runtest_makereport(self, item, call):

        """ return a :py:class:`_pytest.runner.TestReport` object
            for the given :py:class:`pytest.Item <_pytest.main.Item>` and
            :py:class:`_pytest.runner.CallInfo`.

            Stops at first non-None result
        """

        if call.when == "call" and call.excinfo is not None:
            self.clean_run = False

            stack_trace_messages = [str(entry).replace('\\\\', '\\') for entry in call.excinfo.traceback
<<<<<<< HEAD
                                        if 'pytest' not in str(entry) and 'pluggy' not in str(entry)]
=======
                                    if 'pytest' not in str(entry) and 'pluggy' not in str(entry)]
            stack_trace_messages_console_report = 'Stack trace:\n' + '\n'.join(stack_trace_messages)
>>>>>>> dd4aa184

            # Examine the last line of the call stack.
            tb = call.excinfo.traceback.pop()

            # Convert extra backslashes that appear on Windows
            tb_str = str(tb).replace('\\\\', '\\')

            if str(item.__dict__.get('fspath')) in tb_str:
                if 'AssertionError' in str(call.excinfo):
                    logger.debug('Test failed with assert')
                    outcome = "FAILED"
                else:
                    logger.debug('Test failed with error')
                    outcome = "ERROR"
            else:
                logger.debug('Test failed with error')
                outcome = "ERROR"

            # We have found that call.excinfo can be turned to a string, but its
            # format can vary. Therefore, we build an exception string from more
            # predictable values.

            file_name = tb_str.split('\'')[1]
            line_number = tb_str.split('\':')[1].split(' ')[0]
            exception_error_class = call.excinfo.exconly(True).split(':')[0]
            message_only = str(call.excinfo.value).split('\n')[0]
            exc_str = '%s:%s: %s: %s' % (file_name, line_number, exception_error_class, message_only)
            assert_object = (item, outcome, exc_str, stack_trace_messages)
            test_result = create_result_object(assert_object, call.start, call.stop)

            self.completed_tests.append(test_result)

            if outcome == "FAILED":
                logger.warning('Test failed\n' + stack_trace_messages_console_report)
            elif outcome == "ERROR":
                logger.error('Error occurred during test run\n' + stack_trace_messages_console_report)

        elif call.when == 'call' and call.excinfo is None:
            outcome = 'PASSED'
            test_instance = (item, outcome, None)
            test_result = create_result_object(test_instance, call.start, call.stop)
            self.completed_tests.append(test_result)

        elif call.when == 'setup' and item._skipped_by_mark:
            outcome = 'SKIPPED'
            test_instance = (item, outcome, None)
            test_result = create_result_object(test_instance, call.start, call.stop)
            self.completed_tests.append(test_result)


def reason_for_failure(report):
    if report.outcome == 'passed':
        return ''
    else:
        return report.longreprtext<|MERGE_RESOLUTION|>--- conflicted
+++ resolved
@@ -152,12 +152,8 @@
             self.clean_run = False
 
             stack_trace_messages = [str(entry).replace('\\\\', '\\') for entry in call.excinfo.traceback
-<<<<<<< HEAD
-                                        if 'pytest' not in str(entry) and 'pluggy' not in str(entry)]
-=======
                                     if 'pytest' not in str(entry) and 'pluggy' not in str(entry)]
             stack_trace_messages_console_report = 'Stack trace:\n' + '\n'.join(stack_trace_messages)
->>>>>>> dd4aa184
 
             # Examine the last line of the call stack.
             tb = call.excinfo.traceback.pop()
@@ -187,7 +183,6 @@
             exc_str = '%s:%s: %s: %s' % (file_name, line_number, exception_error_class, message_only)
             assert_object = (item, outcome, exc_str, stack_trace_messages)
             test_result = create_result_object(assert_object, call.start, call.stop)
-
             self.completed_tests.append(test_result)
 
             if outcome == "FAILED":
