--- conflicted
+++ resolved
@@ -4,28 +4,23 @@
 python: '3.7.3'
 
 
-# blocklist Ex.if there are particular branches that we don't want to test with Travis should be added to 'except'
+# Blocklist
 branches:
   except:
-  - test2
+  - some_branch_name
 
 
-# safelist
+# Safelist
 branches:
   only:
   - test
 
-#Bootstrap install /due to a pipenv bug pip is downgraded to a lower version
+# Bootstrap install
 install:
   - 'bootstrap/bootstrap.sh'
-<<<<<<< HEAD
-=======
-  #- 'pip install pip==9.0.3'
-  - 'pip install pipenv'
->>>>>>> 14e8231c
   - 'pipenv install'
 
-#virtual display for headless run at a 1920x1080 32 bit resolution
+# Virtual display for headless run at 1920x1080 32 bit resolution
 before_script:
     - "export DISPLAY=:99.0"
     - "Xvfb :99 -screen 0 1920x1080x24+32 +extension GLX +extension RANDR > /dev/null 2>&1 &"
@@ -33,18 +28,13 @@
 
 with_content_shell: true
 
-#Job sections-At this point we have only one stage with a test folder ,multiple jobs can be added(test suites,etc)
+# Job sections
 jobs:
   include:
     - stage: Ubuntu 16.04 Image search and mouse movement tests
       os: linux
       dist: xenial
-<<<<<<< HEAD
       script: pipenv run iris -h
-=======
-      script: pipenv -h
->>>>>>> 14e8231c
-
 
 # Email notification
 notifications:
